// Copyright 2015 MaidSafe.net limited.
//
// This SAFE Network Software is licensed to you under (1) the MaidSafe.net Commercial License,
// version 1.0 or later, or (2) The General Public License (GPL), version 3, depending on which
// licence you accepted on initial access to the Software (the "Licences").
//
// By contributing code to the SAFE Network Software, or to this project generally, you agree to be
// bound by the terms of the MaidSafe Contributor Agreement, version 1.0.  This, along with the
// Licenses can be found in the root directory of this project at LICENSE, COPYING and CONTRIBUTOR.
//
// Unless required by applicable law or agreed to in writing, the SAFE Network Software distributed
// under the GPL Licence is distributed on an "AS IS" BASIS, WITHOUT WARRANTIES OR CONDITIONS OF ANY
// KIND, either express or implied.
//
// Please review the Licences for the specific language governing permissions and limitations
// relating to use of the SAFE Network Software.
use nfs;
use maidsafe_types;
use rustc_serialize::{Decodable, Encodable};
use routing;
use routing::sendable::Sendable;
use cbor;
use client;
use std::error::Error;
use maidsafe_types::TypeTag;
use self_encryption;

/// DirectoryHelper provides helper functions to perform Operations on Directory
pub struct DirectoryHelper {
    client: ::std::sync::Arc<::std::sync::Mutex<client::Client>>
}

fn serialise<T>(data: T) -> Vec<u8> where T : Encodable {
    let mut e = cbor::Encoder::from_memory();
    e.encode(&[&data]);
    e.into_bytes()
}

fn deserialise<T>(data: Vec<u8>) -> T where T : Decodable {
    let mut d = cbor::Decoder::from_bytes(data);
    d.decode().next().unwrap().unwrap()
}


impl DirectoryHelper {
    /// Create a new DirectoryHelper instance
    pub fn new(client: ::std::sync::Arc<::std::sync::Mutex<client::Client>>) -> DirectoryHelper {
        DirectoryHelper {
            client: client
        }
    }

    /// Creates a Directory in the network.
    pub fn create(&mut self, parent_dir_id: routing::NameType, directory_name: String, user_metadata: Vec<u8>) -> Result<(), &str> {
        let mutex_client = self.client.clone();
        let client = mutex_client.lock().unwrap();
        let directory = nfs::directory_listing::DirectoryListing::new(parent_dir_id, directory_name, user_metadata);
        let mut se = self_encryption::SelfEncryptor::new(::std::sync::Arc::new(nfs::io::NetworkStorage::new(self.client.clone())), self_encryption::datamap::DataMap::None);
        se.write(&serialise(directory.clone())[..], 0);
        let datamap = se.close();

        let encrypt_result = client.hybrid_encrypt(&serialise(datamap)[..], self.get_nonce(directory.get_id().clone(), directory.get_parent_dir_id().clone()));
        if encrypt_result.is_err() {
            return Err("Encryption failed");
        }

        let immutable_data = maidsafe_types::ImmutableData::new(encrypt_result.unwrap());
        let save_res = self.network_put(self.client.clone(), immutable_data.clone());
        if save_res.is_err() {
            return Err("Save Failed");
        }
        let mut sdv: maidsafe_types::StructuredData = maidsafe_types::StructuredData::new(directory.get_id(), client.get_owner(),
            vec![immutable_data.name()]);
        let save_sdv_res = self.network_put(self.client.clone(), sdv);
        if save_res.is_err() {
            return Err("Failed to create directory");
        }
        Ok(())
    }

    /// Updates an existing DirectoryListing in the network.
    pub fn update(&mut self, directory: nfs::directory_listing::DirectoryListing) -> Result<(), &str> {
        let mutex_client = self.client.clone();
        let client = mutex_client.lock().unwrap();
        let structured_data_type_id: maidsafe_types::data::StructuredDataTypeTag = unsafe { ::std::mem::uninitialized() };
        let result = self.network_get(self.client.clone(), structured_data_type_id.type_tag(), directory.get_id());
        if result.is_err() {
            return Err("Network IO Error");
        }
        let mut sdv: maidsafe_types::StructuredData = deserialise(result.unwrap());

        let mut se = self_encryption::SelfEncryptor::new(::std::sync::Arc::new(nfs::io::NetworkStorage::new(self.client.clone())), self_encryption::datamap::DataMap::None);
        se.write(&serialise(directory.clone())[..], 0);
        let datamap = se.close();

        let encrypt_result = client.hybrid_encrypt(&serialise(datamap)[..], self.get_nonce(directory.get_id().clone(), directory.get_parent_dir_id().clone()));
        if encrypt_result.is_err() {
            return Err("Encryption failed");
        }

        let immutable_data = maidsafe_types::ImmutableData::new(encrypt_result.unwrap());
        let immutable_data_put_result = self.network_put(self.client.clone(), immutable_data.clone());
        if immutable_data_put_result.is_err() {
            return Err("Failed to save directory");
        };
        let mut versions = sdv.value();
        versions.push(immutable_data.name());
        sdv.set_value(versions);
        let sdv_put_result = self.network_put(self.client.clone(), sdv);
        if sdv_put_result.is_err() {
            return Err("Failed to update directory version");
        };
        Ok(())
    }

    /// Return the versions of the directory
    pub fn get_versions(&mut self, directory_id: routing::NameType) -> Result<Vec<routing::NameType>, &str> {
        let structured_data_type_id: maidsafe_types::data::StructuredDataTypeTag = unsafe { ::std::mem::uninitialized() };
        let result = self.network_get(self.client.clone(), structured_data_type_id.type_tag(), directory_id);
        if result.is_err() {
            return Err("Network IO Error");
        }
        let sdv: maidsafe_types::StructuredData = deserialise(result.unwrap());
        Ok(sdv.value())
    }

    /// Return the DirectoryListing for the specified version
    pub fn get_by_version(&mut self, directory_id: routing::NameType, parent_directory_id: routing::NameType, version: routing::NameType) -> Result<nfs::directory_listing::DirectoryListing, &str> {
        let structured_data_type_id: maidsafe_types::data::StructuredDataTypeTag = unsafe { ::std::mem::uninitialized() };
        let data_res = self.network_get(self.client.clone(), structured_data_type_id.type_tag(), directory_id.clone());
        if data_res.is_err() {
            return Err("Network IO Error");
        }
        let sdv: maidsafe_types::StructuredData = deserialise(data_res.unwrap());
        if !sdv.value().contains(&version) {
            return Err("Version not found");
        };
        let immutable_data_type_id: maidsafe_types::data::ImmutableDataTypeTag = unsafe { ::std::mem::uninitialized() };
        let get_data = self.network_get(self.client.clone(), immutable_data_type_id.type_tag(), version);
        if get_data.is_err() {
            return Err("Network IO Error");
        }
        let imm: maidsafe_types::ImmutableData = deserialise(get_data.unwrap());

        let client_mutex = self.client.clone();
        let client = client_mutex.lock().unwrap();
        let decrypt_result = client.hybrid_decrypt(&imm.value()[..], self.get_nonce(directory_id.clone(), parent_directory_id.clone()));
        if decrypt_result.is_none() {
            return Err("Failed to decrypt");
        }
        let datamap = deserialise(decrypt_result.unwrap());

        let mut se = self_encryption::SelfEncryptor::new(::std::sync::Arc::new(nfs::io::NetworkStorage::new(self.client.clone())), datamap);
        let size = se.len();
        Ok(deserialise(se.read(0, size)))
    }

    /// Return the DirectoryListing for the latest version
    pub fn get(&mut self, directory_id: routing::NameType, parent_directory_id: routing::NameType) -> Result<nfs::directory_listing::DirectoryListing, &str> {
        let structured_data_type_id: maidsafe_types::data::StructuredDataTypeTag = unsafe { ::std::mem::uninitialized() };
        let sdv_res = self.network_get(self.client.clone(), structured_data_type_id.type_tag(), directory_id.clone());
        if sdv_res.is_err() {
            return Err("Network IO Error");
        }
        let sdv: maidsafe_types::StructuredData = deserialise(sdv_res.unwrap());
        let name = match sdv.value().last() {
            Some(data) => routing::NameType(data.0),
            None => return Err("Could not find data")
        };
        let immutable_data_type_id: maidsafe_types::data::ImmutableDataTypeTag = unsafe { ::std::mem::uninitialized() };
        let imm_data_res = self.network_get(self.client.clone(), immutable_data_type_id.type_tag(), name);
        if imm_data_res.is_err() {
            return Err("Network IO Error");
        }
        let imm: maidsafe_types::ImmutableData = deserialise(imm_data_res.unwrap());

        let client_mutex = self.client.clone();
        let client = client_mutex.lock().unwrap();
        let decrypt_result = client.hybrid_decrypt(&imm.value()[..], self.get_nonce(directory_id.clone(), parent_directory_id.clone()));
        if decrypt_result.is_none() {
            return Err("Failed to decrypt");
        }
        let datamap = deserialise(decrypt_result.unwrap());

        let mut se = self_encryption::SelfEncryptor::new(::std::sync::Arc::new(nfs::io::NetworkStorage::new(self.client.clone())), datamap);
        let size = se.len();
        Ok(deserialise(se.read(0, size)))
    }

<<<<<<< HEAD
=======
    fn get_response(&self, client: ::std::sync::Arc<::std::sync::Mutex<client::Client>>, wait_condition: WaitCondition) -> Result<Vec<u8>, &str> {
        let waiting_message_id = wait_condition.0.clone();
        let pair = wait_condition.1.clone();
        let &(ref lock, ref cvar) = &*pair;
        loop {
            let mut message_id = lock.lock().unwrap();
            message_id = cvar.wait(message_id).unwrap();
            if *message_id == waiting_message_id {
                let client_mutex = client.clone();
                let mut client = client_mutex.lock().unwrap();
                 return match client.get_response(*message_id) {
                     Ok(data) => Ok(data),
                     Err(_) => Err("IO Error")
                 }
            }
        }
    }

>>>>>>> 8605d518
    fn network_get(&self, client: ::std::sync::Arc<::std::sync::Mutex<client::Client>>, tag_id: u64,
        name: routing::NameType) -> Result<Vec<u8>, &str> {
        let client_mutex = client.clone();
        let mut safe = client_mutex.lock().unwrap();
        let get_result = safe.get(tag_id, name);
        if get_result.is_err() {
            return Err("Network IO Error");
        }

        match get_result.ok().unwrap().get() {
            Ok(data) => Ok(data),
            Err(_) => Err("TODO(Krishna)"),
        }
    }

    fn network_put<T>(&self, client_arc: ::std::sync::Arc<::std::sync::Mutex<client::Client>>, sendable: T) -> Result<Vec<u8>, &str> where T: Sendable {
        let client_mutex = client_arc.clone();
        let mut client = client_mutex.lock().unwrap();
        let get_result = client.put(sendable);
        if get_result.is_err() {
            return Err("Network IO Error");
        }

        match get_result.ok().unwrap().get() {
            Ok(data) => Ok(data),
            Err(_) => Err("TODO(Krishna)"),
        }
    }

    fn get_nonce(&self, id: routing::NameType, parent_id: routing::NameType) -> Option<::sodiumoxide::crypto::asymmetricbox::Nonce> {
        let mut nonce = [0u8;24];
        for i in 0..24 {
            if i % 2 == 0 {
                nonce[i] = id.0[i];
                nonce[i+1] = parent_id.0[i];
            }
        }
        Some(::sodiumoxide::crypto::asymmetricbox::Nonce(nonce))
    }

}<|MERGE_RESOLUTION|>--- conflicted
+++ resolved
@@ -187,27 +187,6 @@
         Ok(deserialise(se.read(0, size)))
     }
 
-<<<<<<< HEAD
-=======
-    fn get_response(&self, client: ::std::sync::Arc<::std::sync::Mutex<client::Client>>, wait_condition: WaitCondition) -> Result<Vec<u8>, &str> {
-        let waiting_message_id = wait_condition.0.clone();
-        let pair = wait_condition.1.clone();
-        let &(ref lock, ref cvar) = &*pair;
-        loop {
-            let mut message_id = lock.lock().unwrap();
-            message_id = cvar.wait(message_id).unwrap();
-            if *message_id == waiting_message_id {
-                let client_mutex = client.clone();
-                let mut client = client_mutex.lock().unwrap();
-                 return match client.get_response(*message_id) {
-                     Ok(data) => Ok(data),
-                     Err(_) => Err("IO Error")
-                 }
-            }
-        }
-    }
-
->>>>>>> 8605d518
     fn network_get(&self, client: ::std::sync::Arc<::std::sync::Mutex<client::Client>>, tag_id: u64,
         name: routing::NameType) -> Result<Vec<u8>, &str> {
         let client_mutex = client.clone();
